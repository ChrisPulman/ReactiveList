﻿// Copyright (c) Chris Pulman. All rights reserved.
// Licensed under the MIT license. See LICENSE file in the project root for full license information.

using System.Collections;
using System.Collections.ObjectModel;
using System.Collections.Specialized;
using System.ComponentModel;
using System.Reactive.Concurrency;
using System.Reactive.Disposables;
using System.Reactive.Linq;
using System.Reactive.Subjects;
using DynamicData;

namespace CP.Reactive;

/// <summary>
/// ReactiveList an Observable list with change tracking.
/// </summary>
/// <typeparam name="T">The Type.</typeparam>
public class ReactiveList<T> : IReactiveList<T>
    where T : notnull
{
    private const string ItemArray = "Item[]";
    private readonly ReplaySubject<IEnumerable<T>> _added = new(1);
    private readonly ReplaySubject<IEnumerable<T>> _changed = new(1);
    private readonly CompositeDisposable _cleanUp = [];
    private readonly ReplaySubject<IEnumerable<T>> _currentItems = new(1);
    private readonly ReadOnlyObservableCollection<T> _items;
    private readonly ObservableCollection<T> _itemsAddedoc = [];
    private readonly ObservableCollection<T> _itemsChangedoc = [];
    private readonly ObservableCollection<T> _itemsRemovedoc = [];
    private readonly object _lock = new();
    private readonly ReplaySubject<IEnumerable<T>> _removed = new(1);
    private readonly SourceList<T> _sourceList = new();
    private bool _addedRange;
    private bool _cleared;
    private bool _replacingAll;

    /// <summary>
    /// Initializes a new instance of the <see cref="ReactiveList{T}"/> class.
    /// </summary>
    public ReactiveList()
    {
        _items = new([]);
        ItemsAdded = new(_itemsAddedoc);
        ItemsRemoved = new(_itemsRemovedoc);
        ItemsChanged = new(_itemsChangedoc);
        var srcList = _sourceList.Connect();
        _cleanUp =
        [
            _sourceList,
            _added,
            _removed,
            _changed,
            _currentItems,
            srcList
                .ObserveOn(Scheduler.Immediate)
                .Bind(out _items)
                .Subscribe(),

            _sourceList
                .CountChanged
                .Select(_ => _sourceList.Items)
                .ObserveOn(Scheduler.Immediate)
                .Do(_currentItems.OnNext)
                .Subscribe(),

            srcList
                .WhereReasonsAre(ListChangeReason.Add)
                .Select(t => t.Select(v => v.Item.Current))
                .Do(_added.OnNext)
                .ObserveOn(Scheduler.Immediate)
                .Subscribe(v =>
                {
                    _itemsAddedoc.Clear();
                    _itemsAddedoc.Add(v);
                    _itemsRemovedoc.Clear();
                    CollectionChanged?.Invoke(this, new NotifyCollectionChangedEventArgs(NotifyCollectionChangedAction.Add, v.ToList(), _items.Count - v.Count()));
                }),

            srcList
                .WhereReasonsAre(ListChangeReason.AddRange)
                .SelectMany(t => t.Select(v => v.Range))
                .Do(_added.OnNext)
                .ObserveOn(Scheduler.Immediate)
                .Subscribe(v =>
                {
                    _itemsAddedoc.Clear();
                    _itemsAddedoc.Add(v);
                    if (!_replacingAll)
                    {
                        _itemsRemovedoc.Clear();
                    }
                    else
                    {
                        _addedRange = true;
                    }

                    CollectionChanged?.Invoke(this, new NotifyCollectionChangedEventArgs(NotifyCollectionChangedAction.Reset));
                }),

            srcList
                .WhereReasonsAre(ListChangeReason.Remove)
                .Select(t => t.Select(v => v.Item.Current))
                .Do(_removed.OnNext)
                .ObserveOn(Scheduler.Immediate)
                .Subscribe(v =>
                {
                    _itemsRemovedoc.Clear();
                    _itemsRemovedoc.Add(v);
                    _itemsAddedoc.Clear();
                    CollectionChanged?.Invoke(this, new NotifyCollectionChangedEventArgs(NotifyCollectionChangedAction.Remove, v));
                }),

            srcList
                .WhereReasonsAre(ListChangeReason.RemoveRange)
                .SelectMany(t => t.Select(v => v.Range))
                .Do(_removed.OnNext)
                .ObserveOn(Scheduler.Immediate)
                .Subscribe(v =>
                {
                    _itemsRemovedoc.Clear();
                    _itemsRemovedoc.Add(v);
                    _itemsAddedoc.Clear();
                    CollectionChanged?.Invoke(this, new NotifyCollectionChangedEventArgs(NotifyCollectionChangedAction.Remove, v.ToList()));
                }),

            srcList
                .WhereReasonsAre(ListChangeReason.Add, ListChangeReason.Remove, ListChangeReason.Replace)
                .Select(t => t.Select(v => v.Item.Current))
                .Do(_changed.OnNext)
                .ObserveOn(Scheduler.Immediate)
                .Subscribe(v =>
                {
                    _itemsChangedoc.Clear();
                    _itemsChangedoc.Add(v);
                }),

            srcList
                .WhereReasonsAre(ListChangeReason.RemoveRange, ListChangeReason.AddRange)
                .SelectMany(t => t.Select(v => v.Range))
                .Do(_changed.OnNext)
                .ObserveOn(Scheduler.Immediate)
                .Subscribe(v =>
                {
                    _itemsChangedoc.Clear();
                    _itemsChangedoc.Add(v);
                }),

            srcList
                .WhereReasonsAre(ListChangeReason.Clear)
                .SelectMany(t => t.Select(v => v.Range))
                .ObserveOn(Scheduler.Immediate)
                .Subscribe(v =>
                {
                    if (!_replacingAll)
                    {
                        _itemsAddedoc.Clear();
                    }

                    _itemsChangedoc.Clear();
                    _itemsChangedoc.Add(v);
                    _itemsRemovedoc.Clear();
                    _itemsRemovedoc.Add(v);
                    CollectionChanged?.Invoke(this, new NotifyCollectionChangedEventArgs(NotifyCollectionChangedAction.Reset));

                    if (_replacingAll)
                    {
                        _cleared = true;
                    }
                }),
        ];
    }

    /// <summary>
    /// Initializes a new instance of the <see cref="ReactiveList{T}"/> class.
    /// </summary>
    /// <param name="items">The items.</param>
    public ReactiveList(IEnumerable<T> items)
        : this() => AddRange(items);

    /// <summary>
    /// Initializes a new instance of the <see cref="ReactiveList{T}"/> class.
    /// </summary>
    /// <param name="item">The item.</param>
    public ReactiveList(T item)
        : this() => Add(item);

    /// <inheritdoc/>
    public event NotifyCollectionChangedEventHandler? CollectionChanged;

    /// <inheritdoc/>
    public event PropertyChangedEventHandler? PropertyChanged;

    /// <summary>
    /// Gets the added during the last change as an Observeable.
    /// </summary>
    /// <value>The added.</value>
    public IObservable<IEnumerable<T>> Added => _added;

    /// <summary>
    /// Gets the changed during the last change as an Observeable.
    /// </summary>
    /// <value>The changed.</value>
    public IObservable<IEnumerable<T>> Changed => _changed;

    /// <summary>
    /// Gets the count.
    /// </summary>
    /// <value>
    /// The count.
    /// </value>
    public int Count => _items.Count;

    /// <summary>
    /// Gets the current items during the last change as an Observeable.
    /// </summary>
    /// <value>
    /// The current items.
    /// </value>
    public IObservable<IEnumerable<T>> CurrentItems => _currentItems;

    /// <inheritdoc/>
    public bool IsDisposed => _cleanUp.IsDisposed;

    /// <inheritdoc/>
    public bool IsFixedSize => false;

    /// <inheritdoc/>
    public bool IsReadOnly => false;

    /// <inheritdoc/>
    public bool IsSynchronized => false;

    /// <summary>
    /// Gets the items.
    /// </summary>
    /// <value>The items.</value>
    public ReadOnlyObservableCollection<T> Items => _items;

    /// <summary>
    /// Gets the items added during the last change.
    /// </summary>
    /// <value>The items added.</value>
    public ReadOnlyObservableCollection<T> ItemsAdded { get; }

    /// <summary>
    /// Gets the items changed during the last change.
    /// </summary>
    /// <value>The items changed.</value>
    public ReadOnlyObservableCollection<T> ItemsChanged { get; }

    /// <summary>
    /// Gets the items removed during the last change.
    /// </summary>
    /// <value>The items removed.</value>
    public ReadOnlyObservableCollection<T> ItemsRemoved { get; }

    /// <summary>
    /// Gets the removed items during the last change as an Observable.
    /// </summary>
    /// <value>The removed.</value>
    public IObservable<IEnumerable<T>> Removed => _removed;

    /// <inheritdoc/>
    public object SyncRoot => this;

    /// <inheritdoc/>
    object? IList.this[int index]
    {
        get => _items[index];
        set
        {
            RemoveAt(index);
            Insert(index, (T)value!);
        }
    }

    /// <inheritdoc/>
    public T this[int index]
    {
        get => _items[index];
        set
        {
            RemoveAt(index);
            Insert(index, value);
        }
    }

    /// <inheritdoc/>
    public void Add(T item)
    {
        lock (_lock)
        {
            _sourceList.Edit(l => l.Add(item));
            OnPropertyChanged(nameof(Count));
            OnPropertyChanged(ItemArray);
        }
    }

<<<<<<< HEAD
=======
    /// <summary>
    /// Adds the specified items.
    /// </summary>
    /// <param name="items">The items.</param>
    public void AddRange(IEnumerable<T> items)
    {
        lock (_lock)
        {
            _sourceList.Edit(l => l.AddRange(items));
            OnPropertyChanged(nameof(Count));
            OnPropertyChanged("Item[]");
        }
    }

    /// <summary>
    /// Determines whether this instance contains the object.
    /// </summary>
    /// <param name="item">The item.</param>
    /// <returns>
    ///   <c>true</c> if [contains] [the specified item]; otherwise, <c>false</c>.
    /// </returns>
    public bool Contains(T item)
    {
        lock (_lock)
        {
            return _items.Contains(item);
        }
    }

    /// <summary>
    /// Performs application-defined tasks associated with freeing, releasing, or resetting
    /// unmanaged resources.
    /// </summary>
    public void Dispose()
    {
        Dispose(true);
        GC.SuppressFinalize(this);
    }

    /// <summary>
    /// Indexes the of.
    /// </summary>
    /// <param name="item">The item.</param>
    /// <returns>The zero based index of the first occurrence of item within the entire collection.</returns>
    public int IndexOf(T item)
    {
        lock (_lock)
        {
            return _items.IndexOf(item);
        }
    }

    /// <summary>
    /// Replaces all existing items with new items.
    /// </summary>
    /// <param name="items">The new items.</param>
    public void ReplaceAll(IEnumerable<T> items)
    {
        lock (_lock)
        {
            ClearHistoryIfCountIsZero();
            _sourceList.Edit(l =>
            {
                _replacingAll = true;
                l.Clear();
                l.AddRange(items);
            });
            while (!_cleared && !_addedRange)
            {
                Thread.Sleep(1);
            }

            _replacingAll = false;
            _cleared = false;
            _addedRange = false;
        }
    }

    /// <summary>
    /// Removes the specified item.
    /// </summary>
    /// <param name="item">The item.</param>
    /// <returns>
    /// true if item was successfully removed from the System.Collections.Generic.ICollection
    /// otherwise, false. This method also returns false if item is not found in the
    /// original System.Collections.Generic.ICollection.
    /// </returns>
    public bool Remove(T item)
    {
        lock (_lock)
        {
            var removed = false;
            _sourceList.Edit(l => removed = l.Remove(item));
            OnPropertyChanged(nameof(Count));
            OnPropertyChanged("Item[]");
            return removed;
        }
    }

    /// <summary>
    /// Removes the specified items.
    /// </summary>
    /// <param name="items">The items.</param>
    public void Remove(IEnumerable<T> items)
    {
        lock (_lock)
        {
            _sourceList.Edit(l => l.Remove(items));
            OnPropertyChanged(nameof(Count));
            OnPropertyChanged("Item[]");
        }
    }

    /// <summary>
    /// Removes the range.
    /// </summary>
    /// <param name="index">The index.</param>
    /// <param name="count">The count.</param>
    public void RemoveRange(int index, int count)
    {
        lock (_lock)
        {
            _sourceList.Edit(l => l.RemoveRange(index, count));
            OnPropertyChanged(nameof(Count));
            OnPropertyChanged("Item[]");
        }
    }

    /// <summary>
    /// Updates the specified item.
    /// </summary>
    /// <param name="item">The item.</param>
    /// <param name="newValue">The new value.</param>
    public void Update(T item, T newValue)
    {
        lock (_lock)
        {
            _sourceList.Edit(l => l.Replace(item, newValue));
        }
    }

    /// <summary>
    /// Inserts the specified index.
    /// </summary>
    /// <param name="index">The index.</param>
    /// <param name="item">The item.</param>
    public void Insert(int index, T item)
    {
        lock (_lock)
        {
            _sourceList.Edit(l => l.Insert(index, item));
            OnPropertyChanged(nameof(Count));
            OnPropertyChanged("Item[]");
        }
    }

    /// <summary>
    /// Removes at.
    /// </summary>
    /// <param name="index">The index.</param>
    void IList<T>.RemoveAt(int index) => RemoveAt(index);

    /// <summary>
    /// Removes at.
    /// </summary>
    /// <param name="index">The index.</param>
    void IList.RemoveAt(int index) => RemoveAt(index);

    /// <summary>
    /// Removes at.
    /// </summary>
    /// <param name="index">The index.</param>
    public void RemoveAt(int index)
    {
        lock (_lock)
        {
            _sourceList.Edit(l => l.RemoveAt(index));
            OnPropertyChanged(nameof(Count));
            OnPropertyChanged("Item[]");
        }
    }

    /// <summary>
    /// Copies to.
    /// </summary>
    /// <param name="array">The array.</param>
    /// <param name="arrayIndex">Index of the array.</param>
    public void CopyTo(T[] array, int arrayIndex)
    {
        ((ICollection<T>)_items).CopyTo(array, arrayIndex);
        OnPropertyChanged("Item[]");
    }

    /// <summary>
    /// Gets the enumerator.
    /// </summary>
    /// <returns>An enumerator that can be used to iterate through the collection.</returns>
    public IEnumerator<T> GetEnumerator() => ((IEnumerable<T>)_items).GetEnumerator();

    /// <summary>
    /// Gets the enumerator.
    /// </summary>
    /// <returns>An System.Collections.IEnumerator object that can be used to iterate through the collection.</returns>
    IEnumerator IEnumerable.GetEnumerator() => ((IEnumerable)_items).GetEnumerator();

    /// <summary>
    /// Adds the specified value.
    /// </summary>
    /// <param name="value">The value.</param>
    /// <returns>An int of the length.</returns>
>>>>>>> 42bbe3c2
    /// <inheritdoc/>
    public int Add(object? value)
    {
        try
        {
            Add((T)value!);
        }
        catch (InvalidCastException)
        {
            throw;
        }

        return Count - 1;
    }

    /// <inheritdoc/>
    public void AddRange(IEnumerable<T> items)
    {
        lock (_lock)
        {
            _sourceList.Edit(l => l.AddRange(items));
            OnPropertyChanged(nameof(Count));
            OnPropertyChanged(ItemArray);
        }
    }

    /// <inheritdoc/>
    void ICollection<T>.Clear() => Clear();

    /// <inheritdoc/>
    void IList.Clear() => Clear();

    /// <inheritdoc/>
    public void Clear()
    {
        lock (_lock)
        {
            ClearHistoryIfCountIsZero();
            _sourceList.Edit(l => l.Clear());
            OnPropertyChanged(nameof(Count));
            OnPropertyChanged(ItemArray);
        }
    }

    /// <inheritdoc/>
    public bool Contains(T item)
    {
        lock (_lock)
        {
            return _items.Contains(item);
        }
    }

    /// <inheritdoc/>
    public bool Contains(object? value)
    {
        if (IsCompatibleObject(value))
        {
            return Contains((T)value!);
        }

        return false;
    }

    /// <inheritdoc/>
    public void CopyTo(T[] array, int arrayIndex)
    {
        ((ICollection<T>)_items).CopyTo(array, arrayIndex);
        OnPropertyChanged(ItemArray);
    }

    /// <inheritdoc/>
    public void CopyTo(Array array, int index)
    {
        if (array == null)
        {
            throw new ArgumentNullException(nameof(array));
        }

        if (array.Rank != 1)
        {
            throw new ArgumentException("Only single dimensional arrays are supported for the requested action.", nameof(array));
        }

        if (array.GetLowerBound(0) != 0)
        {
            throw new ArgumentException("The lower bound of target array must be zero.", nameof(array));
        }

        if (index < 0)
        {
            throw new ArgumentOutOfRangeException(nameof(index), "Index is less than zero.");
        }

        if (array.Length - index < Count)
        {
            throw new ArgumentException("The number of elements in the source collection is greater than the available space from index to the end of the destination array.", nameof(array));
        }

        if (array is T[] tArray)
        {
            CopyTo(tArray, index);
        }
        else if (array is object[] objects)
        {
            try
            {
                foreach (var item in this)
                {
                    objects[index++] = item;
                }
            }
            catch (ArrayTypeMismatchException)
            {
                throw new ArgumentException("Invalid array type.");
            }
        }
    }

<<<<<<< HEAD
=======
    /// <summary>
    /// Clears this instance.
    /// </summary>
    void ICollection<T>.Clear() => Clear();
    /// <summary>
    /// Clears this instance.
    /// </summary>
    void IList.Clear() => Clear();

    /// <summary>
    /// Clears this instance.
    /// </summary>
    public void Clear()
    {
        lock (_lock)
        {
            ClearHistoryIfCountIsZero();
            _sourceList.Edit(l => l.Clear());
            OnPropertyChanged(nameof(Count));
            OnPropertyChanged("Item[]");
        }
    }

    /// <summary>
    /// Raises a PropertyChanged event (per <see cref="INotifyPropertyChanged" />).
>>>>>>> 42bbe3c2
    /// <inheritdoc/>
    public void Dispose()
    {
        Dispose(true);
        GC.SuppressFinalize(this);
    }

    /// <inheritdoc/>
    public IEnumerator<T> GetEnumerator() => _items.GetEnumerator();

    /// <inheritdoc/>
    IEnumerator IEnumerable.GetEnumerator() => ((IEnumerable)_items).GetEnumerator();

    /// <inheritdoc/>
    public int IndexOf(T item)
    {
        lock (_lock)
        {
            return _items.IndexOf(item);
        }
    }

    /// <inheritdoc/>
    public int IndexOf(object? value)
    {
        if (IsCompatibleObject(value))
        {
            return IndexOf((T)value!);
        }

        return -1;
    }

    /// <inheritdoc/>
    public void Insert(int index, T item)
    {
        lock (_lock)
        {
            _sourceList.Edit(l => l.Insert(index, item));
            OnPropertyChanged(nameof(Count));
            OnPropertyChanged(ItemArray);
        }
    }

    /// <inheritdoc/>
    public void Insert(int index, object? value)
    {
        try
        {
            Insert(index, (T)value!);
        }
        catch (InvalidCastException)
        {
            throw;
        }
    }

    /// <inheritdoc/>
    public bool Remove(T item)
    {
        lock (_lock)
        {
            var removed = false;
            _sourceList.Edit(l => removed = l.Remove(item));
            OnPropertyChanged(nameof(Count));
            OnPropertyChanged(ItemArray);
            return removed;
        }
    }

    /// <inheritdoc/>
    public void Remove(IEnumerable<T> items)
    {
        lock (_lock)
        {
            _sourceList.Edit(l => l.Remove(items));
            OnPropertyChanged(nameof(Count));
            OnPropertyChanged(ItemArray);
        }
    }

    /// <inheritdoc/>
    public void Remove(object? value)
    {
        if (IsCompatibleObject(value))
        {
            Remove((T)value!);
        }
    }

    /// <inheritdoc/>
    void IList<T>.RemoveAt(int index) => RemoveAt(index);

    /// <inheritdoc/>
    void IList.RemoveAt(int index) => RemoveAt(index);

    /// <inheritdoc/>
    public void RemoveAt(int index)
    {
        lock (_lock)
        {
            _sourceList.Edit(l => l.RemoveAt(index));
            OnPropertyChanged(nameof(Count));
            OnPropertyChanged(ItemArray);
        }
    }

    /// <inheritdoc/>
    public void RemoveRange(int index, int count)
    {
        lock (_lock)
        {
            _sourceList.Edit(l => l.RemoveRange(index, count));
            OnPropertyChanged(nameof(Count));
            OnPropertyChanged(ItemArray);
        }
    }

    /// <inheritdoc/>
    public void ReplaceAll(IEnumerable<T> items)
    {
        lock (_lock)
        {
            ClearHistoryIfCountIsZero();
            _sourceList.Edit(l =>
            {
                _replacingAll = true;
                l.Clear();
                l.AddRange(items);
            });
            while (!_cleared && !_addedRange)
            {
                Thread.Sleep(1);
            }

            _replacingAll = false;
            _cleared = false;
            _addedRange = false;
        }
    }

    /// <summary>
    /// Subscribes the specified observer to the CurrentItems.
    /// </summary>
    /// <param name="observer">The observer.</param>
    /// <returns>An IDisposable to release the subscription.</returns>
    public IDisposable Subscribe(IObserver<IEnumerable<T>> observer) => _currentItems.Subscribe(observer);

    /// <inheritdoc/>
    public void Update(T item, T newValue)
    {
        lock (_lock)
        {
            _sourceList.Edit(l => l.Replace(item, newValue));
        }
    }

    /// <summary>
    /// Disposes the specified disposables.
    /// </summary>
    /// <param name="disposing">if set to <c>true</c> [disposing].</param>
    protected virtual void Dispose(bool disposing)
    {
        if (disposing)
        {
            _added.Dispose();
            _changed.Dispose();
            _removed.Dispose();
            _currentItems.Dispose();
            _sourceList.Dispose();
            _cleanUp.Dispose();
        }
    }

    /// <summary>
    /// Raises a PropertyChanged event (per <see cref="INotifyPropertyChanged" />).
    /// </summary>
    /// <param name="propertyName">Name of the property.</param>
    protected virtual void OnPropertyChanged(string propertyName) => PropertyChanged?.Invoke(this, new PropertyChangedEventArgs(propertyName));

    /// <summary>
    /// Determines whether [is compatible object] [the specified value].
    /// Non-null values are fine.  Only accept nulls if T is a class or Nullable.
    /// Note that default(T) is not equal to null for value types except when T is Nullable.
    /// </summary>
    /// <param name="value">The value.</param>
    /// <returns>
    ///   <c>true</c> if [is compatible object] [the specified value]; otherwise, <c>false</c>.
    /// </returns>
    private static bool IsCompatibleObject(object? value) =>
        (value is T) || (value == null && default(T) == null);

    private void ClearHistoryIfCountIsZero()
    {
        if (_sourceList.Count == 0)
        {
            _itemsAddedoc.Clear();
            _itemsChangedoc.Clear();
            _itemsRemovedoc.Clear();
        }
    }
}<|MERGE_RESOLUTION|>--- conflicted
+++ resolved
@@ -298,8 +298,6 @@
         }
     }
 
-<<<<<<< HEAD
-=======
     /// <summary>
     /// Adds the specified items.
     /// </summary>
@@ -510,7 +508,6 @@
     /// </summary>
     /// <param name="value">The value.</param>
     /// <returns>An int of the length.</returns>
->>>>>>> 42bbe3c2
     /// <inheritdoc/>
     public int Add(object? value)
     {
@@ -630,8 +627,6 @@
         }
     }
 
-<<<<<<< HEAD
-=======
     /// <summary>
     /// Clears this instance.
     /// </summary>
@@ -657,7 +652,6 @@
 
     /// <summary>
     /// Raises a PropertyChanged event (per <see cref="INotifyPropertyChanged" />).
->>>>>>> 42bbe3c2
     /// <inheritdoc/>
     public void Dispose()
     {
