--- conflicted
+++ resolved
@@ -10,11 +10,7 @@
 
 namespace ReactiveListTestApp;
 
-<<<<<<< HEAD
 internal partial class MainWindowViewModel : RxObject
-=======
-internal class MainWindowViewModel : RxObject
->>>>>>> 42bbe3c2
 {
     /// <summary>
     /// Initializes a new instance of the <see cref="MainWindowViewModel"/> class.
