﻿<Window
    x:Class="ReactiveListTestApp.MainWindow"
    xmlns="http://schemas.microsoft.com/winfx/2006/xaml/presentation"
    xmlns:x="http://schemas.microsoft.com/winfx/2006/xaml"
    xmlns:d="http://schemas.microsoft.com/expression/blend/2008"
    xmlns:local="clr-namespace:ReactiveListTestApp"
    xmlns:mc="http://schemas.openxmlformats.org/markup-compatibility/2006"
    Title="MainWindow"
    Width="800"
    Height="450"
    d:DataContext="{d:DesignInstance Type=local:MainWindowViewModel}"
    mc:Ignorable="d">
    <StackPanel>
        <Button
            Command="{Binding AddItemCommand}"
            CommandParameter="INJECTED VALUE "
            Content="Add Item" />
<<<<<<< HEAD
        <Button Command="{Binding ClearItemsCommand}" Content="Clear Items" />
        <Button Command="{Binding ReplaceAllCommand}" Content="Replace All Items" />
        <Button Command="{Binding PauseCommand}" Content="Pause" />
=======
        <Button Command="{Binding ClearItemsCommand}" Content="CLear Items" />
>>>>>>> 07653b2c
        <ListBox ItemsSource="{Binding Items}" />
    </StackPanel>
</Window><|MERGE_RESOLUTION|>--- conflicted
+++ resolved
@@ -15,13 +15,9 @@
             Command="{Binding AddItemCommand}"
             CommandParameter="INJECTED VALUE "
             Content="Add Item" />
-<<<<<<< HEAD
         <Button Command="{Binding ClearItemsCommand}" Content="Clear Items" />
         <Button Command="{Binding ReplaceAllCommand}" Content="Replace All Items" />
         <Button Command="{Binding PauseCommand}" Content="Pause" />
-=======
-        <Button Command="{Binding ClearItemsCommand}" Content="CLear Items" />
->>>>>>> 07653b2c
         <ListBox ItemsSource="{Binding Items}" />
     </StackPanel>
 </Window>